--- conflicted
+++ resolved
@@ -61,30 +61,4 @@
             raise ValueError(
                 "The 'uri' field must be present and of type str in source_dict."
             )
-<<<<<<< HEAD
-        return cls(uri=uri)
-=======
-        return cls(uri=uri)
-
-
-def get_mlflow_dataset(
-    path: str, source_type: str = "local"
-) -> mlflow.data.dataset.Dataset:
-    """Get the MLflow dataset from the input file path."""
-    if source_type == "local":
-        return mlflow.data.meta_dataset.MetaDataset(
-            source=LocalDatasetSource(uri=path),
-            name=path,
-        )
-    else:
-        raise ValueError(f"Unsupported source type: {source_type}.")
-
-
-def get_dataset_source_cls(
-    source_type: str,
-) -> type[mlflow.data.dataset_source.DatasetSource]:
-    if source_type == "local":
-        return LocalDatasetSource
-    else:
-        raise ValueError(f"Unsupported source type: {source_type}.")
->>>>>>> e4c3b2cc
+        return cls(uri=uri)